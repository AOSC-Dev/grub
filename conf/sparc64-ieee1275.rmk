--- conflicted
+++ resolved
@@ -43,13 +43,6 @@
 # Utilities.
 sbin_UTILITIES = grub-setup grub-ofpathname
 
-<<<<<<< HEAD
-=======
-# For grub-mkimage.
-grub_mkimage_SOURCES = util/grub-mkrawimage.c util/misc.c kern/emu/misc.c \
-        util/resolve.c gnulib/progname.c
-
->>>>>>> f4fc97d0
 # For grub-setup.
 util/sparc64/ieee1275/grub-setup.c_DEPENDENCIES = grub_setup_init.h
 grub_setup_SOURCES = util/sparc64/ieee1275/grub-setup.c			\
