/* normal_parser.h  */
/*
 *  GRUB  --  GRand Unified Bootloader
 *  Copyright (C) 2005,2007,2009,2010  Free Software Foundation, Inc.
 *
 *  GRUB is free software: you can redistribute it and/or modify
 *  it under the terms of the GNU General Public License as published by
 *  the Free Software Foundation, either version 3 of the License, or
 *  (at your option) any later version.
 *
 *  GRUB is distributed in the hope that it will be useful,
 *  but WITHOUT ANY WARRANTY; without even the implied warranty of
 *  MERCHANTABILITY or FITNESS FOR A PARTICULAR PURPOSE.  See the
 *  GNU General Public License for more details.
 *
 *  You should have received a copy of the GNU General Public License
 *  along with GRUB.  If not, see <http://www.gnu.org/licenses/>.
 */

#ifndef GRUB_NORMAL_PARSER_HEADER
#define GRUB_NORMAL_PARSER_HEADER	1

#include <grub/types.h>
#include <grub/err.h>
#include <grub/parser.h>

struct grub_script_mem;

/* The generic header for each scripting command or structure.  */
struct grub_script_cmd
{
  /* This function is called to execute the command.  */
  grub_err_t (*exec) (struct grub_script_cmd *cmd);

  /* The next command.  This can be used by the parent to form a chain
     of commands.  */
  struct grub_script_cmd *next;
};

struct grub_script
{
  struct grub_script_mem *mem;
  struct grub_script_cmd *cmd;
};

typedef enum
{
  GRUB_SCRIPT_ARG_TYPE_VAR,
  GRUB_SCRIPT_ARG_TYPE_TEXT,
  GRUB_SCRIPT_ARG_TYPE_DQVAR,
  GRUB_SCRIPT_ARG_TYPE_DQSTR,
  GRUB_SCRIPT_ARG_TYPE_SQSTR
} grub_script_arg_type_t;

/* A part of an argument.  */
struct grub_script_arg
{
  grub_script_arg_type_t type;

  char *str;

  /* Next argument part.  */
  struct grub_script_arg *next;
};

/* An argument vector.  */
struct grub_script_argv
{
  unsigned argc;
  char **args;
};

/* A complete argument.  It consists of a list of one or more `struct
   grub_script_arg's.  */
struct grub_script_arglist
{
  struct grub_script_arglist *next;
  struct grub_script_arg *arg;
  /* Only stored in the first link.  */
  int argcount;
};

/* A single command line.  */
struct grub_script_cmdline
{
  struct grub_script_cmd cmd;

  /* The arguments for this command.  */
  struct grub_script_arglist *arglist;
};

/* An if statement.  */
struct grub_script_cmdif
{
  struct grub_script_cmd cmd;

  /* The command used to check if the 'if' is true or false.  */
  struct grub_script_cmd *exec_to_evaluate;

  /* The code executed in case the result of 'if' was true.  */
  struct grub_script_cmd *exec_on_true;

  /* The code executed in case the result of 'if' was false.  */
  struct grub_script_cmd *exec_on_false;
};

/* A for statement.  */
struct grub_script_cmdfor
{
  struct grub_script_cmd cmd;

  /* The name used as looping variable.  */
  struct grub_script_arg *name;

  /* The words loop iterates over.  */
  struct grub_script_arglist *words;

  /* The command list executed in each loop.  */
  struct grub_script_cmd *list;
};

/* A while/until command.  */
struct grub_script_cmdwhile
{
  struct grub_script_cmd cmd;

  /* The command list used as condition.  */
  struct grub_script_cmd *cond;

  /* The command list executed in each loop.  */
  struct grub_script_cmd *list;

  /* The flag to indicate this as "until" loop.  */
  int until;
};

/* A menu entry generate statement.  */
struct grub_script_cmd_menuentry
{
  struct grub_script_cmd cmd;

  /* The arguments for this menu entry.  */
  struct grub_script_arglist *arglist;

  /* The sourcecode the entry will be generated from.  */
  const char *sourcecode;

  /* Options.  XXX: Not used yet.  */
  int options;
};

/* State of the lexer as passed to the lexer.  */
struct grub_lexer_param
{
  /* Function used by the lexer to get a new line when more input is
     expected, but not available.  */
  grub_reader_getline_t getline;

  /* A reference counter.  If this is >0 it means that the parser
     expects more tokens and `getline' should be called to fetch more.
     Otherwise the lexer can stop processing if the current buffer is
     depleted.  */
  int refs;

  /* While walking through the databuffer, `record' the characters to
     this other buffer.  It can be used to edit the menu entry at a
     later moment.  */

  /* If true, recording is enabled.  */
  int record;

  /* Points to the recording.  */
  char *recording;

  /* index in the RECORDING.  */
  int recordpos;

  /* Size of RECORDING.  */
  int recordlen;

  /* End of file reached.  */
  int eof;

  /* Merge multiple word tokens.  */
  int merge_start;
  int merge_end;

  /* Part of a multi-part token.  */
  char *text;
  unsigned used;
  unsigned size;

  /* Type of text.  */
  grub_script_arg_type_t type;

  /* Flex scanner.  */
  void *yyscanner;

  /* Flex scanner buffer.  */
  void *buffer;
};

#define GRUB_LEXER_INITIAL_TEXT_SIZE   32
#define GRUB_LEXER_INITIAL_RECORD_SIZE 256

/* State of the parser as passes to the parser.  */
struct grub_parser_param
{
  /* Keep track of the memory allocated for this specific
     function.  */
  struct grub_script_mem *func_mem;

  /* When set to 0, no errors have occurred during parsing.  */
  int err;

  /* The memory that was used while parsing and scanning.  */
  struct grub_script_mem *memused;

  /* The result of the parser.  */
  struct grub_script_cmd *parsed;

  struct grub_lexer_param *lexerstate;
};

void grub_script_argv_free    (struct grub_script_argv *argv);
int grub_script_argv_next     (struct grub_script_argv *argv);
int grub_script_argv_append   (struct grub_script_argv *argv, const char *s);
int grub_script_argv_append_escaped (struct grub_script_argv *argv,
				     const char *s);
int grub_script_argv_append_unescaped (struct grub_script_argv *argv,
				       const char *s);
int grub_script_argv_split_append (struct grub_script_argv *argv, char *s);
int grub_script_argv_expand   (struct grub_script_argv *argv);

struct grub_script_arglist *
grub_script_create_arglist (struct grub_parser_param *state);

struct grub_script_arglist *
grub_script_add_arglist (struct grub_parser_param *state,
			 struct grub_script_arglist *list,
			 struct grub_script_arg *arg);
struct grub_script_cmd *
grub_script_create_cmdline (struct grub_parser_param *state,
			    struct grub_script_arglist *arglist);

struct grub_script_cmd *
grub_script_create_cmdif (struct grub_parser_param *state,
			  struct grub_script_cmd *exec_to_evaluate,
			  struct grub_script_cmd *exec_on_true,
			  struct grub_script_cmd *exec_on_false);

struct grub_script_cmd *
grub_script_create_cmdfor (struct grub_parser_param *state,
			   struct grub_script_arg *name,
			   struct grub_script_arglist *words,
			   struct grub_script_cmd *list);

struct grub_script_cmd *
grub_script_create_cmdwhile (struct grub_parser_param *state,
			     struct grub_script_cmd *cond,
			     struct grub_script_cmd *list,
			     int is_an_until_loop);

struct grub_script_cmd *
grub_script_create_cmdmenu (struct grub_parser_param *state,
			    struct grub_script_arglist *arglist,
			    char *sourcecode,
			    int options);

struct grub_script_cmd *
grub_script_append_cmd (struct grub_parser_param *state,
			struct grub_script_cmd *list,
			struct grub_script_cmd *last);
struct grub_script_arg *
grub_script_arg_add (struct grub_parser_param *state,
		     struct grub_script_arg *arg,
		     grub_script_arg_type_t type, char *str);

struct grub_script *grub_script_parse (char *script,
				       grub_reader_getline_t getline);
void grub_script_free (struct grub_script *script);
struct grub_script *grub_script_create (struct grub_script_cmd *cmd,
					struct grub_script_mem *mem);

struct grub_lexer_param *grub_script_lexer_init (struct grub_parser_param *parser,
						 char *script,
						 grub_reader_getline_t getline);
void grub_script_lexer_fini (struct grub_lexer_param *);
void grub_script_lexer_ref (struct grub_lexer_param *);
void grub_script_lexer_deref (struct grub_lexer_param *);
void grub_script_lexer_record_start (struct grub_parser_param *);
char *grub_script_lexer_record_stop (struct grub_parser_param *);
int  grub_script_lexer_yywrap (struct grub_parser_param *);
void grub_script_lexer_record (struct grub_parser_param *, char *);

/* Functions to track allocated memory.  */
struct grub_script_mem *grub_script_mem_record (struct grub_parser_param *state);
struct grub_script_mem *grub_script_mem_record_stop (struct grub_parser_param *state,
						     struct grub_script_mem *restore);
void *grub_script_malloc (struct grub_parser_param *state, grub_size_t size);

/* Functions used by bison.  */
union YYSTYPE;
int grub_script_yylex (union YYSTYPE *, struct grub_parser_param *);
int grub_script_yyparse (struct grub_parser_param *);
void grub_script_yyerror (struct grub_parser_param *, char const *);

/* Commands to execute, don't use these directly.  */
grub_err_t grub_script_execute_cmdline (struct grub_script_cmd *cmd);
grub_err_t grub_script_execute_cmdlist (struct grub_script_cmd *cmd);
grub_err_t grub_script_execute_cmdif (struct grub_script_cmd *cmd);
grub_err_t grub_script_execute_cmdfor (struct grub_script_cmd *cmd);
grub_err_t grub_script_execute_cmdwhile (struct grub_script_cmd *cmd);
grub_err_t grub_script_execute_menuentry (struct grub_script_cmd *cmd);

/* Execute any GRUB pre-parsed command or script.  */
grub_err_t grub_script_execute (struct grub_script *script);

/* This variable points to the parsed command.  This is used to
   communicate with the bison code.  */
extern struct grub_script_cmd *grub_script_parsed;



/* The function description.  */
struct grub_script_function
{
  /* The name.  */
  char *name;

  /* The script function.  */
  struct grub_script *func;

  /* The flags.  */
  unsigned flags;

  /* The next element.  */
  struct grub_script_function *next;

  int references;
};
typedef struct grub_script_function *grub_script_function_t;

extern grub_script_function_t grub_script_function_list;

#define FOR_SCRIPT_FUNCTIONS(var) for((var) = grub_script_function_list; \
				      (var); (var) = (var)->next)

grub_script_function_t grub_script_function_create (struct grub_script_arg *functionname,
						    struct grub_script *cmd);
void grub_script_function_remove (const char *name);
grub_script_function_t grub_script_function_find (char *functionname);
<<<<<<< HEAD
int grub_script_function_iterate (int (*iterate) (grub_script_function_t));
grub_err_t grub_script_function_call (grub_script_function_t func,
				      int argc, char **args);
=======
int grub_script_function_call (grub_script_function_t func,
			       int argc, char **args);
>>>>>>> c03507df

char **
grub_script_execute_arglist_to_argv (struct grub_script_arglist *arglist, int *count);

grub_err_t
grub_normal_parse_line (char *line, grub_reader_getline_t getline);

#endif /* ! GRUB_NORMAL_PARSER_HEADER */<|MERGE_RESOLUTION|>--- conflicted
+++ resolved
@@ -352,14 +352,8 @@
 						    struct grub_script *cmd);
 void grub_script_function_remove (const char *name);
 grub_script_function_t grub_script_function_find (char *functionname);
-<<<<<<< HEAD
-int grub_script_function_iterate (int (*iterate) (grub_script_function_t));
 grub_err_t grub_script_function_call (grub_script_function_t func,
 				      int argc, char **args);
-=======
-int grub_script_function_call (grub_script_function_t func,
-			       int argc, char **args);
->>>>>>> c03507df
 
 char **
 grub_script_execute_arglist_to_argv (struct grub_script_arglist *arglist, int *count);
