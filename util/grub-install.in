--- conflicted
+++ resolved
@@ -530,11 +530,7 @@
     # Strip partition number
     grub_partition="`echo "${grub_drive}" | sed -e 's/^[^,]*[,)]//; s/)$//'`"
     grub_drive="`echo "${grub_drive}" | sed -e s/,[a-z0-9,]*//g`"
-<<<<<<< HEAD
-    if [ "x$disk_module" != x ] && [ "x$disk_module" != xbiosdisk ]; then
-=======
-    if [ "$disk_module" = ata ] || [ "x${grub_drive}" != "x${install_drive}" ] || ([ "x$platform" != xefi ] && [ "x$platform" != xpc ] && [ x"${target_cpu}-${platform}" != x"sparc64-ieee1275" ]) ; then
->>>>>>> c8ecc840
+    if ([ "x$disk_module" != x ] && [ "x$disk_module" != xbiosdisk ]) || [ "x${grub_drive}" != "x${install_drive}" ] || ([ "x$platform" != xefi ] && [ "x$platform" != xpc ] && [ x"${target_cpu}-${platform}" != x"sparc64-ieee1275" ]); then
         # generic method (used on coreboot and ata mod)
         uuid="`"$grub_probe" --device-map="${device_map}" --target=fs_uuid --device "${grub_device}"`"
         if [ "x${uuid}" = "x" ] ; then
