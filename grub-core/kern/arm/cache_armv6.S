/*
 *  GRUB  --  GRand Unified Bootloader
 *  Copyright (C) 2013  Free Software Foundation, Inc.
 *
 *  GRUB is free software: you can redistribute it and/or modify
 *  it under the terms of the GNU General Public License as published by
 *  the Free Software Foundation, either version 3 of the License, or
 *  (at your option) any later version.
 *
 *  GRUB is distributed in the hope that it will be useful,
 *  but WITHOUT ANY WARRANTY; without even the implied warranty of
 *  MERCHANTABILITY or FITNESS FOR A PARTICULAR PURPOSE.  See the
 *  GNU General Public License for more details.
 *
 *  You should have received a copy of the GNU General Public License
 *  along with GRUB.  If not, see <http://www.gnu.org/licenses/>.
 */

#include <grub/symbol.h>

	.file	"cache_armv6.S"
	.text
	.syntax	unified
	.arm
	.arch	armv6

# define DMB	mcr	p15, 0, r0, c7, c10, 5
# define DSB	mcr	p15, 0, r0, c7, c10, 4
# define ISB	mcr	p15, 0, r0, c7, c5, 4
#define ARMV6 1

clean_invalidate_dcache:
	mcr	p15, 0, r0, c7, c14, 0	@ Clean/Invalidate D-cache
	bx	lr

#include "cache.S"

FUNCTION(grub_arm_main_id)
	mrc 	p15, 0, r0, c0, c0, 0
	bx lr

FUNCTION(grub_arm_cache_type)
	mrc 	p15, 0, r0, c0, c0, 1
	bx lr

FUNCTION(grub_arm_clear_mmu_v6)
	mov	r0, #0
	mcr	p15, 0, r0, c2, c0, 2
<<<<<<< HEAD
	mvn	r0, #0
	mcr	p15, 0, r0, c3, c0, 0
=======
>>>>>>> 72f09957
	bx	lr

FUNCTION(grub_arm_enable_mmu)
	mcr	p15, 0, r0, c2, c0, 0

<<<<<<< HEAD
=======
	mvn	r0, #0
	mcr	p15, 0, r0, c3, c0, 0

>>>>>>> 72f09957
	mrc	p15, 0, r0, c1, c0, 0
	bic	r0, r0, #(1 << 23)
	mcr	p15, 0, r0, c1, c0, 0

	mrc	p15, 0, r0, c1, c0, 0
	orr	r0, r0, #(1 << 0)
	mcr	p15, 0, r0, c1, c0, 0

	mrc	p15, 0, r0, c1, c0, 0
	orr	r0, r0, #(1 << 2)
	mcr	p15, 0, r0, c1, c0, 0

	mrc	p15, 0, r0, c1, c0, 0
	orr	r0, r0, #(1 << 12)
	mcr	p15, 0, r0, c1, c0, 0

	bx	lr<|MERGE_RESOLUTION|>--- conflicted
+++ resolved
@@ -46,22 +46,14 @@
 FUNCTION(grub_arm_clear_mmu_v6)
 	mov	r0, #0
 	mcr	p15, 0, r0, c2, c0, 2
-<<<<<<< HEAD
-	mvn	r0, #0
-	mcr	p15, 0, r0, c3, c0, 0
-=======
->>>>>>> 72f09957
 	bx	lr
 
 FUNCTION(grub_arm_enable_mmu)
 	mcr	p15, 0, r0, c2, c0, 0
 
-<<<<<<< HEAD
-=======
 	mvn	r0, #0
 	mcr	p15, 0, r0, c3, c0, 0
 
->>>>>>> 72f09957
 	mrc	p15, 0, r0, c1, c0, 0
 	bic	r0, r0, #(1 << 23)
 	mcr	p15, 0, r0, c1, c0, 0
