--- conflicted
+++ resolved
@@ -116,13 +116,9 @@
 #define EXT2_DRIVER_SUPPORTED_INCOMPAT ( EXT2_FEATURE_INCOMPAT_FILETYPE \
                                        | EXT4_FEATURE_INCOMPAT_EXTENTS  \
                                        | EXT4_FEATURE_INCOMPAT_FLEX_BG \
-<<<<<<< HEAD
+                                       | EXT2_FEATURE_INCOMPAT_META_BG \
                                        | EXT4_FEATURE_INCOMPAT_64BIT \
 				       | EXT4_FEATURE_INCOMPAT_INLINE_DATA)
-=======
-                                       | EXT2_FEATURE_INCOMPAT_META_BG \
-                                       | EXT4_FEATURE_INCOMPAT_64BIT)
->>>>>>> b524fa27
 /* List of rationales for the ignored "incompatible" features:
  * needs_recovery: Not really back-incompatible - was added as such to forbid
  *                 ext2 drivers from mounting an ext3 volume with a dirty
@@ -380,7 +376,35 @@
  
 
-<<<<<<< HEAD
+/* Check is a = b^x for some x.  */
+static inline int
+is_power_of (grub_uint64_t a, grub_uint32_t b)
+{
+  grub_uint64_t c;
+  /* Prevent overflow assuming b < 8.  */
+  if (a >= (1LL << 60))
+    return 0;
+  for (c = 1; c <= a; c *= b);
+  return (c == a);
+}
+
+
+static inline int
+group_has_super_block (struct grub_ext2_data *data, grub_uint64_t group)
+{
+  if (!(data->sblock.feature_ro_compat
+	& grub_cpu_to_le32_compile_time(EXT2_FEATURE_RO_COMPAT_SPARSE_SUPER)))
+    return 1;
+  /* Algorithm looked up in Linux source.  */
+  if (group <= 1)
+    return 1;
+  /* Even number is never a power of odd number.  */
+  if (!(group & 1))
+    return 0;
+  return (is_power_of(group, 7) || is_power_of(group, 5) ||
+	  is_power_of(group, 3));
+}
+
 /* Inline data is stored using inline extended attributes. Attributes consist
    of entry and value. Entries start after inode proper, following 4 bytes
    magic header. Each entry is 4 bytes aligned, end of list is marked with
@@ -439,35 +463,6 @@
       node->inline_size = value_size;
       return;
     }
-=======
-/* Check is a = b^x for some x.  */
-static inline int
-is_power_of (grub_uint64_t a, grub_uint32_t b)
-{
-  grub_uint64_t c;
-  /* Prevent overflow assuming b < 8.  */
-  if (a >= (1LL << 60))
-    return 0;
-  for (c = 1; c <= a; c *= b);
-  return (c == a);
-}
-
-
-static inline int
-group_has_super_block (struct grub_ext2_data *data, grub_uint64_t group)
-{
-  if (!(data->sblock.feature_ro_compat
-	& grub_cpu_to_le32_compile_time(EXT2_FEATURE_RO_COMPAT_SPARSE_SUPER)))
-    return 1;
-  /* Algorithm looked up in Linux source.  */
-  if (group <= 1)
-    return 1;
-  /* Even number is never a power of odd number.  */
-  if (!(group & 1))
-    return 0;
-  return (is_power_of(group, 7) || is_power_of(group, 5) ||
-	  is_power_of(group, 3));
->>>>>>> b524fa27
 }
 
 /* Read into BLKGRP the blockgroup descriptor of blockgroup GROUP of
