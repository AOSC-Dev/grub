/* font.c - Font API and font file loader.  */
/*
 *  GRUB  --  GRand Unified Bootloader
 *  Copyright (C) 2003,2005,2006,2007,2008,2009,2010  Free Software Foundation, Inc.
 *
 *  GRUB is free software: you can redistribute it and/or modify
 *  it under the terms of the GNU General Public License as published by
 *  the Free Software Foundation, either version 3 of the License, or
 *  (at your option) any later version.
 *
 *  GRUB is distributed in the hope that it will be useful,
 *  but WITHOUT ANY WARRANTY; without even the implied warranty of
 *  MERCHANTABILITY or FITNESS FOR A PARTICULAR PURPOSE.  See the
 *  GNU General Public License for more details.
 *
 *  You should have received a copy of the GNU General Public License
 *  along with GRUB.  If not, see <http://www.gnu.org/licenses/>.
 */

#include <grub/bufio.h>
#include <grub/dl.h>
#include <grub/file.h>
#include <grub/font.h>
#include <grub/misc.h>
#include <grub/mm.h>
#include <grub/types.h>
#include <grub/video.h>
#include <grub/bitmap.h>
<<<<<<< HEAD
#include <grub/charset.h>
#include <grub/unicode.h>
=======
#include <grub/fontformat.h>

#ifdef USE_ASCII_FAILBACK
#include "ascii.h"
#endif
>>>>>>> 0cdc2a09

#ifndef FONT_DEBUG
#define FONT_DEBUG 0
#endif

struct char_index_entry
{
  grub_uint32_t code;
  grub_uint8_t storage_flags;
  grub_uint32_t offset;

  /* Glyph if loaded, or NULL otherwise.  */
  struct grub_font_glyph *glyph;
};

#define FONT_WEIGHT_NORMAL 100
#define FONT_WEIGHT_BOLD 200
#define ASCII_BITMAP_SIZE 16

struct grub_font
{
  char *name;
  grub_file_t file;
  char *family;
  short point_size;
  short weight;
  short max_char_width;
  short max_char_height;
  short ascent;
  short descent;
  short leading;
  grub_uint32_t num_chars;
  struct char_index_entry *char_index;
  grub_uint16_t *bmp_idx;
};

/* Definition of font registry.  */
struct grub_font_node *grub_font_list;

static int register_font (grub_font_t font);
static void font_init (grub_font_t font);
static void free_font (grub_font_t font);
static void remove_font (grub_font_t font);

struct font_file_section
{
  /* The file this section is in.  */
  grub_file_t file;

  /* FOURCC name of the section.  */
  char name[4];

  /* Length of the section contents.  */
  grub_uint32_t length;

  /* Set by open_section() on EOF.  */
  int eof;
};

/* Replace unknown glyphs with a rounded question mark.  */
static grub_uint8_t unknown_glyph_bitmap[] =
{
  /*       76543210 */
  0x7C, /*  ooooo   */
  0x82, /* o     o  */
  0xBA, /* o ooo o  */
  0xAA, /* o o o o  */
  0xAA, /* o o o o  */
  0x8A, /* o   o o  */
  0x9A, /* o  oo o  */
  0x92, /* o  o  o  */
  0x92, /* o  o  o  */
  0x92, /* o  o  o  */
  0x92, /* o  o  o  */
  0x82, /* o     o  */
  0x92, /* o  o  o  */
  0x82, /* o     o  */
  0x7C, /*  ooooo   */
  0x00  /*          */
};

/* The "unknown glyph" glyph, used as a last resort.  */
static struct grub_font_glyph *unknown_glyph;

/* The font structure used when no other font is loaded.  This functions
   as a "Null Object" pattern, so that code everywhere does not have to
   check for a NULL grub_font_t to avoid dereferencing a null pointer.  */
static struct grub_font null_font;

/* Flag to ensure module is initialized only once.  */
static grub_uint8_t font_loader_initialized;

#ifdef USE_ASCII_FAILBACK
static struct grub_font_glyph *ascii_font_glyph[0x80];
#endif

static struct grub_font_glyph *
ascii_glyph_lookup (grub_uint32_t code)
{
#ifdef USE_ASCII_FAILBACK 
  static int ascii_failback_initialized = 0;

  if (code >= 0x80)
    return unknown_glyph;

  if (ascii_failback_initialized == 0)
    {
      int current;
      for (current = 0; current < 0x80; current++)
        {
	  ascii_font_glyph[current] = grub_malloc(sizeof(struct grub_font_glyph)
	  			+ ASCII_BITMAP_SIZE);

          ascii_font_glyph[current]->width = 8;
          ascii_font_glyph[current]->height = 16; 
          ascii_font_glyph[current]->offset_x = 0; 
          ascii_font_glyph[current]->offset_y = -2; 
	  ascii_font_glyph[current]->device_width = 8;

	  grub_memcpy (ascii_font_glyph[current]->bitmap,
		       &ascii_bitmaps[(0x7f - current) * ASCII_BITMAP_SIZE],
		       ASCII_BITMAP_SIZE);
	}

      ascii_failback_initialized = 1;
    }

  return ascii_font_glyph[code];
#else
  (void) code;
  return unknown_glyph;
#endif
}

void
grub_font_loader_init (void)
{
  /* Only initialize font loader once.  */
  if (font_loader_initialized)
    return;

  /* Make glyph for unknown glyph.  */
  unknown_glyph = grub_malloc(sizeof(struct grub_font_glyph)
                              + sizeof(unknown_glyph_bitmap));
  if (! unknown_glyph)
    return;

  unknown_glyph->width = 8;
  unknown_glyph->height = 16;
  unknown_glyph->offset_x = 0;
  unknown_glyph->offset_y = -3;
  unknown_glyph->device_width = 8;
  grub_memcpy(unknown_glyph->bitmap,
              unknown_glyph_bitmap, sizeof(unknown_glyph_bitmap));

  /* Initialize the null font.  */
  font_init (&null_font);
  null_font.name = "<No Font>";
  null_font.ascent = unknown_glyph->height-3;
  null_font.descent = 3;
  null_font.max_char_width = unknown_glyph->width;
  null_font.max_char_height = unknown_glyph->height;

  font_loader_initialized = 1;
}

/* Initialize the font object with initial default values.  */
static void
font_init (grub_font_t font)
{
  font->name = 0;
  font->file = 0;
  font->family = 0;
  font->point_size = 0;
  font->weight = 0;

  /* Default leading value, not in font file yet.  */
  font->leading = 1;

  font->max_char_width = 0;
  font->max_char_height = 0;
  font->ascent = 0;
  font->descent = 0;
  font->num_chars = 0;
  font->char_index = 0;
  font->bmp_idx = 0;
}

/* Open the next section in the file.

   On success, the section name is stored in section->name and the length in
   section->length, and 0 is returned.  On failure, 1 is returned and
   grub_errno is set appropriately with an error message.

   If 1 is returned due to being at the end of the file, then section->eof is
   set to 1; otherwise, section->eof is set to 0.  */
static int
open_section (grub_file_t file, struct font_file_section *section)
{
  grub_ssize_t retval;
  grub_uint32_t raw_length;

  section->file = file;
  section->eof = 0;

  /* Read the FOURCC section name.  */
  retval = grub_file_read (file, section->name, 4);
  if (retval >= 0 && retval < 4)
    {
      /* EOF encountered.  */
      section->eof = 1;
      return 1;
    }
  else if (retval < 0)
    {
      grub_error (GRUB_ERR_BAD_FONT,
                  "font format error: can't read section name");
      return 1;
    }

  /* Read the big-endian 32-bit section length.  */
  retval = grub_file_read (file, &raw_length, 4);
  if (retval >= 0 && retval < 4)
    {
      /* EOF encountered.  */
      section->eof = 1;
      return 1;
    }
  else if (retval < 0)
    {
      grub_error (GRUB_ERR_BAD_FONT,
                  "font format error: can't read section length");
      return 1;
    }

  /* Convert byte-order and store in *length.  */
  section->length = grub_be_to_cpu32 (raw_length);

  return 0;
}

/* Size in bytes of each character index (CHIX section)
   entry in the font file.  */
#define FONT_CHAR_INDEX_ENTRY_SIZE (4 + 1 + 4)

/* Load the character index (CHIX) section contents from the font file.  This
   presumes that the position of FILE is positioned immediately after the
   section length for the CHIX section (i.e., at the start of the section
   contents).  Returns 0 upon success, nonzero for failure (in which case
   grub_errno is set appropriately).  */
static int
load_font_index (grub_file_t file, grub_uint32_t sect_length, struct
                 grub_font *font)
{
  unsigned i;
  grub_uint32_t last_code;

#if FONT_DEBUG >= 2
  grub_printf("load_font_index(sect_length=%d)\n", sect_length);
#endif

  /* Sanity check: ensure section length is divisible by the entry size.  */
  if ((sect_length % FONT_CHAR_INDEX_ENTRY_SIZE) != 0)
    {
      grub_error (GRUB_ERR_BAD_FONT,
                  "font file format error: character index length %d "
                  "is not a multiple of the entry size %d",
                  sect_length, FONT_CHAR_INDEX_ENTRY_SIZE);
      return 1;
    }

  /* Calculate the number of characters.  */
  font->num_chars = sect_length / FONT_CHAR_INDEX_ENTRY_SIZE;

  /* Allocate the character index array.  */
  font->char_index = grub_malloc (font->num_chars
                                  * sizeof (struct char_index_entry));
  if (! font->char_index)
    return 1;
  font->bmp_idx = grub_malloc (0x10000 * sizeof (grub_uint16_t));
  if (! font->bmp_idx)
    {
      grub_free (font->char_index);
      return 1;
    }
  grub_memset (font->bmp_idx, 0xff, 0x10000 * sizeof (grub_uint16_t));


#if FONT_DEBUG >= 2
  grub_printf("num_chars=%d)\n", font->num_chars);
#endif

  last_code = 0;

  /* Load the character index data from the file.  */
  for (i = 0; i < font->num_chars; i++)
    {
      struct char_index_entry *entry = &font->char_index[i];

      /* Read code point value; convert to native byte order.  */
      if (grub_file_read (file, &entry->code, 4) != 4)
        return 1;
      entry->code = grub_be_to_cpu32 (entry->code);

      /* Verify that characters are in ascending order.  */
      if (i != 0 && entry->code <= last_code)
        {
          grub_error (GRUB_ERR_BAD_FONT,
                      "font characters not in ascending order: %u <= %u",
                      entry->code, last_code);
          return 1;
        }

      if (entry->code < 0x10000)
	font->bmp_idx[entry->code] = i;

      last_code = entry->code;

      /* Read storage flags byte.  */
      if (grub_file_read (file, &entry->storage_flags, 1) != 1)
        return 1;

      /* Read glyph data offset; convert to native byte order.  */
      if (grub_file_read (file, &entry->offset, 4) != 4)
        return 1;
      entry->offset = grub_be_to_cpu32 (entry->offset);

      /* No glyph loaded.  Will be loaded on demand and cached thereafter.  */
      entry->glyph = 0;

#if FONT_DEBUG >= 5
      /* Print the 1st 10 characters.  */
      if (i < 10)
        grub_printf("c=%d o=%d\n", entry->code, entry->offset);
#endif
    }

  return 0;
}

/* Read the contents of the specified section as a string, which is
   allocated on the heap.  Returns 0 if there is an error.  */
static char *
read_section_as_string (struct font_file_section *section)
{
  char *str;
  grub_ssize_t ret;

  str = grub_malloc (section->length + 1);
  if (! str)
    return 0;

  ret = grub_file_read (section->file, str, section->length);
  if (ret < 0 || ret != (grub_ssize_t) section->length)
    {
      grub_free (str);
      return 0;
    }

  str[section->length] = '\0';
  return str;
}

/* Read the contents of the current section as a 16-bit integer value,
   which is stored into *VALUE.
   Returns 0 upon success, nonzero upon failure.  */
static int
read_section_as_short (struct font_file_section *section, grub_int16_t *value)
{
  grub_uint16_t raw_value;

  if (section->length != 2)
    {
      grub_error (GRUB_ERR_BAD_FONT,
                  "font file format error: section %c%c%c%c length "
                  "is %d but should be 2",
                  section->name[0], section->name[1],
                  section->name[2], section->name[3],
                  section->length);
      return 1;
    }
  if (grub_file_read (section->file, &raw_value, 2) != 2)
    return 1;

  *value = grub_be_to_cpu16 (raw_value);
  return 0;
}

/* Load a font and add it to the beginning of the global font list.
   Returns 0 upon success, nonzero upon failure.  */
int
grub_font_load (const char *filename)
{
  grub_file_t file = 0;
  struct font_file_section section;
  char magic[4];
  grub_font_t font = 0;

#if FONT_DEBUG >= 1
  grub_printf("add_font(%s)\n", filename);
#endif

  file = grub_buffile_open (filename, 1024);
  if (!file)
    goto fail;

#if FONT_DEBUG >= 3
  grub_printf("file opened\n");
#endif

  /* Read the FILE section.  It indicates the file format.  */
  if (open_section (file, &section) != 0)
    goto fail;

#if FONT_DEBUG >= 3
  grub_printf("opened FILE section\n");
#endif
  if (grub_memcmp (section.name, FONT_FORMAT_SECTION_NAMES_FILE,
  		   sizeof(FONT_FORMAT_SECTION_NAMES_FILE) - 1) != 0)
    {
      grub_error (GRUB_ERR_BAD_FONT,
                  "font file format error: 1st section must be FILE");
      goto fail;
    }

#if FONT_DEBUG >= 3
  grub_printf("section name ok\n");
#endif
  if (section.length != 4)
    {
      grub_error (GRUB_ERR_BAD_FONT,
                  "font file format error (file type ID length is %d "
                  "but should be 4)", section.length);
      goto fail;
    }

#if FONT_DEBUG >= 3
  grub_printf("section length ok\n");
#endif
  /* Check the file format type code.  */
  if (grub_file_read (file, magic, 4) != 4)
    goto fail;

#if FONT_DEBUG >= 3
  grub_printf("read magic ok\n");
#endif

  if (grub_memcmp (magic, FONT_FORMAT_PFF2_MAGIC, 4) != 0)
    {
      grub_error (GRUB_ERR_BAD_FONT, "invalid font magic %x %x %x %x",
                  magic[0], magic[1], magic[2], magic[3]);
      goto fail;
    }

#if FONT_DEBUG >= 3
  grub_printf("compare magic ok\n");
#endif

  /* Allocate the font object.  */
  font = (grub_font_t) grub_malloc (sizeof (struct grub_font));
  if (! font)
    goto fail;

  font_init (font);
  font->file = file;

#if FONT_DEBUG >= 3
  grub_printf("allocate font ok; loading font info\n");
#endif

  /* Load the font information.  */
  while (1)
    {
      if (open_section (file, &section) != 0)
        {
          if (section.eof)
            break;              /* Done reading the font file.  */
          else
            goto fail;
        }

#if FONT_DEBUG >= 2
      grub_printf("opened section %c%c%c%c ok\n",
                  section.name[0], section.name[1],
                  section.name[2], section.name[3]);
#endif

      if (grub_memcmp (section.name, FONT_FORMAT_SECTION_NAMES_FONT_NAME,
      		       sizeof(FONT_FORMAT_SECTION_NAMES_FONT_NAME) - 1) == 0)
        {
          font->name = read_section_as_string (&section);
          if (!font->name)
            goto fail;
        }
      else if (grub_memcmp (section.name,
      			    FONT_FORMAT_SECTION_NAMES_POINT_SIZE,
			    sizeof(FONT_FORMAT_SECTION_NAMES_POINT_SIZE) - 1) == 0)
        {
          if (read_section_as_short (&section, &font->point_size) != 0)
            goto fail;
        }
      else if (grub_memcmp (section.name, FONT_FORMAT_SECTION_NAMES_WEIGHT,
      			    sizeof(FONT_FORMAT_SECTION_NAMES_WEIGHT) - 1) == 0)
        {
          char *wt;
          wt = read_section_as_string (&section);
          if (!wt)
            continue;
          /* Convert the weight string 'normal' or 'bold' into a number.  */
          if (grub_strcmp (wt, "normal") == 0)
            font->weight = FONT_WEIGHT_NORMAL;
          else if (grub_strcmp (wt, "bold") == 0)
            font->weight = FONT_WEIGHT_BOLD;
          grub_free (wt);
        }
      else if (grub_memcmp (section.name,
      	       FONT_FORMAT_SECTION_NAMES_MAX_CHAR_WIDTH,
	       sizeof(FONT_FORMAT_SECTION_NAMES_MAX_CHAR_WIDTH) - 1) == 0)
        {
          if (read_section_as_short (&section, &font->max_char_width) != 0)
            goto fail;
        }
      else if (grub_memcmp (section.name,
      	       FONT_FORMAT_SECTION_NAMES_MAX_CHAR_HEIGHT,
	       sizeof(FONT_FORMAT_SECTION_NAMES_MAX_CHAR_HEIGHT) - 1) == 0)
        {
          if (read_section_as_short (&section, &font->max_char_height) != 0)
            goto fail;
        }
      else if (grub_memcmp (section.name,
      	       FONT_FORMAT_SECTION_NAMES_ASCENT,
	       sizeof(FONT_FORMAT_SECTION_NAMES_ASCENT) - 1) == 0)
        {
          if (read_section_as_short (&section, &font->ascent) != 0)
            goto fail;
        }
      else if (grub_memcmp (section.name, FONT_FORMAT_SECTION_NAMES_DESCENT,
      			    sizeof(FONT_FORMAT_SECTION_NAMES_DESCENT) - 1) == 0)
        {
          if (read_section_as_short (&section, &font->descent) != 0)
            goto fail;
        }
      else if (grub_memcmp (section.name,
      			    FONT_FORMAT_SECTION_NAMES_CHAR_INDEX,
			    sizeof(FONT_FORMAT_SECTION_NAMES_CHAR_INDEX) - 1) == 0)
        {
          if (load_font_index (file, section.length, font) != 0)
            goto fail;
        }
      else if (grub_memcmp (section.name, FONT_FORMAT_SECTION_NAMES_DATA,
      			    sizeof(FONT_FORMAT_SECTION_NAMES_DATA) - 1) == 0)
        {
          /* When the DATA section marker is reached, we stop reading.  */
          break;
        }
      else
        {
          /* Unhandled section type, simply skip past it.  */
#if FONT_DEBUG >= 3
          grub_printf("Unhandled section type, skipping.\n");
#endif
          grub_off_t section_end = grub_file_tell (file) + section.length;
          if ((int) grub_file_seek (file, section_end) == -1)
            goto fail;
        }
    }

  if (! font->name)
    {
      grub_printf ("Note: Font has no name.\n");
      font->name = grub_strdup ("Unknown");
    }

#if FONT_DEBUG >= 1
  grub_printf ("Loaded font `%s'.\n"
               "Ascent=%d Descent=%d MaxW=%d MaxH=%d Number of characters=%d.\n",
               font->name,
               font->ascent, font->descent,
               font->max_char_width, font->max_char_height,
               font->num_chars);
#endif

  if (font->max_char_width == 0
      || font->max_char_height == 0
      || font->num_chars == 0
      || font->char_index == 0
      || font->ascent == 0
      || font->descent == 0)
    {
      grub_error (GRUB_ERR_BAD_FONT,
                  "invalid font file: missing some required data");
      goto fail;
    }

  /* Add the font to the global font registry.  */
  if (register_font (font) != 0)
    goto fail;

  return 0;

fail:
  free_font (font);
  return 1;
}

/* Read a 16-bit big-endian integer from FILE, convert it to native byte
   order, and store it in *VALUE.
   Returns 0 on success, 1 on failure.  */
static int
read_be_uint16 (grub_file_t file, grub_uint16_t * value)
{
  if (grub_file_read (file, value, 2) != 2)
    return 1;
  *value = grub_be_to_cpu16 (*value);
  return 0;
}

static int
read_be_int16 (grub_file_t file, grub_int16_t * value)
{
  /* For the signed integer version, use the same code as for unsigned.  */
  return read_be_uint16 (file, (grub_uint16_t *) value);
}

/* Return a pointer to the character index entry for the glyph corresponding to
   the codepoint CODE in the font FONT.  If not found, return zero.  */
static inline struct char_index_entry *
find_glyph (const grub_font_t font, grub_uint32_t code)
{
  struct char_index_entry *table;
  grub_size_t lo;
  grub_size_t hi;
  grub_size_t mid;

  table = font->char_index;

  /* Use BMP index if possible.  */
  if (code < 0x10000 && font->bmp_idx)
    {
      if (font->bmp_idx[code] == 0xffff)
	return 0;
      return &table[font->bmp_idx[code]];
    }

  /* Do a binary search in `char_index', which is ordered by code point.  */
  lo = 0;
  hi = font->num_chars - 1;

  if (! table)
    return 0;

  while (lo <= hi)
    {
      mid = lo + (hi - lo) / 2;
      if (code < table[mid].code)
        hi = mid - 1;
      else if (code > table[mid].code)
        lo = mid + 1;
      else
        return &table[mid];
    }

  return 0;
}

/* Get a glyph for the Unicode character CODE in FONT.  The glyph is loaded
   from the font file if has not been loaded yet.
   Returns a pointer to the glyph if found, or 0 if it is not found.  */
static struct grub_font_glyph *
grub_font_get_glyph_internal (grub_font_t font, grub_uint32_t code)
{
  struct char_index_entry *index_entry;

  index_entry = find_glyph (font, code);
  if (index_entry)
    {
      struct grub_font_glyph *glyph = 0;
      grub_uint16_t width;
      grub_uint16_t height;
      grub_int16_t xoff;
      grub_int16_t yoff;
      grub_int16_t dwidth;
      int len;

      if (index_entry->glyph)
        /* Return cached glyph.  */
        return index_entry->glyph;

      if (! font->file)
        /* No open file, can't load any glyphs.  */
        return 0;

      /* Make sure we can find glyphs for error messages.  Push active
         error message to error stack and reset error message.  */
      grub_error_push ();

      grub_file_seek (font->file, index_entry->offset);

      /* Read the glyph width, height, and baseline.  */
      if (read_be_uint16(font->file, &width) != 0
          || read_be_uint16(font->file, &height) != 0
          || read_be_int16(font->file, &xoff) != 0
          || read_be_int16(font->file, &yoff) != 0
          || read_be_int16(font->file, &dwidth) != 0)
        {
          remove_font (font);
          return 0;
        }

      len = (width * height + 7) / 8;
      glyph = grub_malloc (sizeof (struct grub_font_glyph) + len);
      if (! glyph)
        {
          remove_font (font);
          return 0;
        }

      glyph->font = font;
      glyph->width = width;
      glyph->height = height;
      glyph->offset_x = xoff;
      glyph->offset_y = yoff;
      glyph->device_width = dwidth;

      /* Don't try to read empty bitmaps (e.g., space characters).  */
      if (len != 0)
        {
          if (grub_file_read (font->file, glyph->bitmap, len) != len)
            {
              remove_font (font);
              return 0;
            }
        }

      /* Restore old error message.  */
      grub_error_pop ();

      /* Cache the glyph.  */
      index_entry->glyph = glyph;

      return glyph;
    }

  return 0;
}

/* Free the memory used by FONT.
   This should not be called if the font has been made available to
   users (once it is added to the global font list), since there would
   be the possibility of a dangling pointer.  */
static void
free_font (grub_font_t font)
{
  if (font)
    {
      if (font->file)
        grub_file_close (font->file);
      grub_free (font->name);
      grub_free (font->family);
      grub_free (font->char_index);
      grub_free (font);
    }
}

/* Add FONT to the global font registry.
   Returns 0 upon success, nonzero on failure
   (the font was not registered).  */
static int
register_font (grub_font_t font)
{
  struct grub_font_node *node = 0;

  node = grub_malloc (sizeof (struct grub_font_node));
  if (! node)
    return 1;

  node->value = font;
  node->next = grub_font_list;
  grub_font_list = node;

  return 0;
}

/* Remove the font from the global font list.  We don't actually free the
   font's memory since users could be holding references to the font.  */
static void
remove_font (grub_font_t font)
{
  struct grub_font_node **nextp, *cur;

  for (nextp = &grub_font_list, cur = *nextp;
       cur;
       nextp = &cur->next, cur = cur->next)
    {
      if (cur->value == font)
        {
          *nextp = cur->next;

          /* Free the node, but not the font itself.  */
          grub_free (cur);

          return;
        }
    }
}

/* Get a font from the list of loaded fonts.  This function will return
   another font if the requested font is not available.  If no fonts are
   loaded, then a special 'null font' is returned, which contains no glyphs,
   but is not a null pointer so the caller may omit checks for NULL.  */
grub_font_t
grub_font_get (const char *font_name)
{
  struct grub_font_node *node;

  for (node = grub_font_list; node; node = node->next)
    {
      grub_font_t font = node->value;
      if (grub_strcmp (font->name, font_name) == 0)
        return font;
    }

  /* If no font by that name is found, return the first font in the list
     as a fallback.  */
  if (grub_font_list && grub_font_list->value)
    return grub_font_list->value;
  else
    /* The null_font is a last resort.  */
    return &null_font;
}

/* Get the full name of the font.  */
const char *
grub_font_get_name (grub_font_t font)
{
  return font->name;
}

/* Get the maximum width of any character in the font in pixels.  */
int
grub_font_get_max_char_width (grub_font_t font)
{
  return font->max_char_width;
}

/* Get the maximum height of any character in the font in pixels.  */
int
grub_font_get_max_char_height (grub_font_t font)
{
  return font->max_char_height;
}

/* Get the distance in pixels from the top of characters to the baseline.  */
int
grub_font_get_ascent (grub_font_t font)
{
  return font->ascent;
}

/* Get the distance in pixels from the baseline to the lowest descenders
   (for instance, in a lowercase 'y', 'g', etc.).  */
int
grub_font_get_descent (grub_font_t font)
{
  return font->descent;
}

/* FIXME: not correct for all fonts.  */
int
grub_font_get_xheight (grub_font_t font)
{
  return font->ascent / 2;
}

/* Get the *standard leading* of the font in pixel, which is the spacing
   between two lines of text.  Specifically, it is the space between the
   descent of one line and the ascent of the next line.  This is included
   in the *height* metric.  */
int
grub_font_get_leading (grub_font_t font)
{
  return font->leading;
}

/* Get the distance in pixels between baselines of adjacent lines of text.  */
int
grub_font_get_height (grub_font_t font)
{
  return font->ascent + font->descent + font->leading;
}

/* Get the width in pixels of the specified UTF-8 string, when rendered in
   in the specified font (but falling back on other fonts for glyphs that
   are missing).  */
int
grub_font_get_string_width (grub_font_t font, const char *str)
{
  int width;
  struct grub_font_glyph *glyph;
  grub_uint32_t code;
  const grub_uint8_t *ptr;

  for (ptr = (const grub_uint8_t *) str, width = 0;
       grub_utf8_to_ucs4 (&code, 1, ptr, -1, &ptr) > 0; )
    {
      glyph = grub_font_get_glyph_with_fallback (font, code);
      if (glyph)
	width += glyph->device_width;
      else
	width += unknown_glyph->device_width;
    }

  return width;
}

/* Get the glyph for FONT corresponding to the Unicode code point CODE.
   Returns the ASCII glyph for the code if no other fonts are available. 
   The glyphs are cached once loaded.  */
struct grub_font_glyph *
grub_font_get_glyph (grub_font_t font, grub_uint32_t code)
{
  struct grub_font_glyph *glyph = 0;
  if (font)
    glyph = grub_font_get_glyph_internal (font, code);
  if (glyph == 0)
    {
      glyph = ascii_glyph_lookup (code);
    }
  return glyph;
}


/* Calculate a subject value representing "how similar" two fonts are.
   This is used to prioritize the order that fonts are scanned for missing
   glyphs.  The object is to select glyphs from the most similar font
   possible, for the best appearance.
   The heuristic is crude, but it helps greatly when fonts of similar
   sizes are used so that tiny 8 point glyphs are not mixed into a string
   of 24 point text unless there is no other choice.  */
static int
get_font_diversity(grub_font_t a, grub_font_t b)
{
  int d;

  d = 0;

  if (a->ascent && b->ascent)
    d += grub_abs (a->ascent - b->ascent) * 8;
  else
    /* Penalty for missing attributes.  */
    d += 50;

  if (a->max_char_height && b->max_char_height)
    d += grub_abs (a->max_char_height - b->max_char_height) * 8;
  else
    /* Penalty for missing attributes.  */
    d += 50;

  /* Weight is a minor factor. */
  d += (a->weight != b->weight) ? 5 : 0;

  return d;
}

/* Get a glyph corresponding to the codepoint CODE.  If FONT contains the
   specified glyph, then it is returned.  Otherwise, all other loaded fonts
   are searched until one is found that contains a glyph for CODE.
   If no glyph is available for CODE in the loaded fonts, then a glyph
   representing an unknown character is returned.
   This function never returns NULL.
   The returned glyph is owned by the font manager and should not be freed
   by the caller.  The glyphs are cached.  */
struct grub_font_glyph *
grub_font_get_glyph_with_fallback (grub_font_t font, grub_uint32_t code)
{
  struct grub_font_glyph *glyph;
  struct grub_font_node *node;
  /* Keep track of next node, in case there's an I/O error in
     grub_font_get_glyph_internal() and the font is removed from the list.  */
  struct grub_font_node *next;
  /* Information on the best glyph found so far, to help find the glyph in
     the best matching to the requested one.  */
  int best_diversity;
  struct grub_font_glyph *best_glyph;

  if (font)
    {
      /* First try to get the glyph from the specified font.  */
      glyph = grub_font_get_glyph_internal (font, code);
      if (glyph)
        return glyph;
    }

  /* Otherwise, search all loaded fonts for the glyph and use the one from
     the font that best matches the requested font.  */
  best_diversity = 10000;
  best_glyph = 0;

  for (node = grub_font_list; node; node = next)
    {
      grub_font_t curfont;

      curfont = node->value;
      next = node->next;

      glyph = grub_font_get_glyph_internal (curfont, code);
      if (glyph)
        {
          int d;

          d = get_font_diversity (curfont, font);
          if (d < best_diversity)
            {
              best_diversity = d;
              best_glyph = glyph;
            }
        }
    }

<<<<<<< HEAD
  return best_glyph;
}

static struct grub_font_glyph *
grub_font_dup_glyph (struct grub_font_glyph *glyph)
{
  static struct grub_font_glyph *ret;
  ret = grub_malloc (sizeof (*ret) + (glyph->width * glyph->height + 7) / 8);
  if (!ret)
    return NULL;
  grub_memcpy (ret, glyph, sizeof (*ret)
	       + (glyph->width * glyph->height + 7) / 8);
  return ret;
}

/* FIXME: suboptimal.  */
static void
grub_font_blit_glyph (struct grub_font_glyph *target,
		      struct grub_font_glyph *src,
		      unsigned dx, unsigned dy)
{
  unsigned src_bit, tgt_bit, src_byte, tgt_byte;
  unsigned i, j;
  for (i = 0; i < src->height; i++)
    {
      src_bit = (src->width * i) % 8;
      src_byte = (src->width * i) / 8;
      tgt_bit = (target->width * (dy + i) + dx) % 8;
      tgt_byte = (target->width * (dy + i) + dx) / 8;
      for (j = 0; j < src->width; j++)
	{
	  target->bitmap[tgt_byte] |= ((src->bitmap[src_byte] << src_bit)
				       & 0x80) >> tgt_bit;
	  src_bit++;
	  tgt_bit++;
	  if (src_bit == 8)
	    {
	      src_byte++;
	      src_bit = 0;
	    }
	  if (tgt_bit == 8)
	    {
	      tgt_byte++;
	      tgt_bit = 0;
	    }
	}
    }
}

static void
grub_font_blit_glyph_mirror (struct grub_font_glyph *target,
			     struct grub_font_glyph *src,
			     unsigned dx, unsigned dy)
{
  unsigned tgt_bit, src_byte, tgt_byte;
  signed src_bit;
  unsigned i, j;
  for (i = 0; i < src->height; i++)
    {
      src_bit = (src->width * i + src->width - 1) % 8;
      src_byte = (src->width * i + src->width - 1) / 8;
      tgt_bit = (target->width * (dy + i) + dx) % 8;
      tgt_byte = (target->width * (dy + i) + dx) / 8;
      for (j = 0; j < src->width; j++)
	{
	  target->bitmap[tgt_byte] |= ((src->bitmap[src_byte] << src_bit)
				       & 0x80) >> tgt_bit;
	  src_bit--;
	  tgt_bit++;
	  if (src_bit == -1)
	    {
	      src_byte--;
	      src_bit = 7;
	    }
	  if (tgt_bit == 8)
	    {
	      tgt_byte++;
	      tgt_bit = 0;
	    }
	}
    }
}

static inline enum grub_comb_type
get_comb_type (grub_uint32_t c)
{
  static grub_uint8_t *comb_types = NULL;
  struct grub_unicode_compact_range *cur;

  if (!comb_types)
    {
      unsigned i;
      comb_types = grub_zalloc (GRUB_UNICODE_MAX_CACHED_CHAR);
      if (comb_types)
	for (cur = grub_unicode_compact; cur->end; cur++)
	  for (i = cur->start; i <= cur->end
		 && i < GRUB_UNICODE_MAX_CACHED_CHAR; i++)
	    comb_types[i] = cur->comb_type;
      else
	grub_errno = GRUB_ERR_NONE;
    }

  if (comb_types && c < GRUB_UNICODE_MAX_CACHED_CHAR)
    return comb_types[c];

  for (cur = grub_unicode_compact; cur->end; cur++)
    if (cur->start <= c && c <= cur->end)
      return cur->comb_type;

  return GRUB_BIDI_TYPE_L;
=======
  if (best_glyph)
    return best_glyph;
  else
    /* Glyph not available in any font.  Return ASCII failback.  */
    return ascii_glyph_lookup (code);
>>>>>>> 0cdc2a09
}

static void
blit_comb (const struct grub_unicode_glyph *glyph_id,
	   struct grub_font_glyph *glyph,
	   struct grub_video_signed_rect *bounds_out,
	   struct grub_font_glyph *main_glyph,
	   struct grub_font_glyph **combining_glyphs)
{
  struct grub_video_signed_rect bounds;
  unsigned i;
  signed above_rightx, above_righty;
  auto void NESTED_FUNC_ATTR do_blit (struct grub_font_glyph *src,
				      signed dx, signed dy);
  void NESTED_FUNC_ATTR do_blit (struct grub_font_glyph *src,
				 signed dx, signed dy)
  {
    if (glyph)
      grub_font_blit_glyph (glyph, src, dx - glyph->offset_x,
			    (glyph->height + glyph->offset_y) + dy);
    if (dx < bounds.x)
      {
	bounds.width += bounds.x - dx;
	bounds.x = dx;
      }
    if (bounds.y > -src->height - dy)
      {
	bounds.height += bounds.y - (-src->height - dy);
	bounds.y = (-src->height - dy);
      }
    if (dx + src->width - bounds.x >= (signed) bounds.width)
      bounds.width = dx + src->width - bounds.x + 1;
    if ((signed) bounds.height < src->height + (-src->height - dy) - bounds.y)
      bounds.height = src->height + (-src->height - dy) - bounds.y;
  }

  auto void minimal_device_width (int val);
  void minimal_device_width (int val)
  {
    if (glyph && glyph->device_width < val)
      glyph->device_width = val;
  }
  auto void add_device_width (int val);
  void add_device_width (int val)
  {
    if (glyph)
      glyph->device_width += val;
  }

  bounds.x = main_glyph->offset_x;
  bounds.y = main_glyph->offset_y;
  bounds.width = main_glyph->width;
  bounds.height = main_glyph->height;

  above_rightx = bounds.x + bounds.width;
  above_righty = bounds.y + bounds.height;

  for (i = 0; i < glyph_id->ncomb; i++)
    {
      enum grub_comb_type combtype;
      grub_int16_t space = 0;
      grub_int16_t centerx = (bounds.width - combining_glyphs[i]->width) / 2
	+ bounds.x;
      
      if (!combining_glyphs[i])
	continue;
      /* CGJ is to avoid diacritics reordering. */
      if (glyph_id->combining[i] == GRUB_UNICODE_COMBINING_GRAPHEME_JOINER)
	continue;
      combtype = get_comb_type (glyph_id->combining[i]);
      switch (combtype)
	{
	case GRUB_UNICODE_COMB_OVERLAY:
	  do_blit (combining_glyphs[i],
		   centerx,
		   (bounds.height - combining_glyphs[i]->height) / 2
		   -(bounds.height + bounds.y));
	  minimal_device_width (combining_glyphs[i]->width);
	  break;

	case GRUB_UNICODE_COMB_ATTACHED_ABOVE_RIGHT:
	  do_blit (combining_glyphs[i], above_rightx, -above_righty);
	  above_rightx += combining_glyphs[i]->width;
	  minimal_device_width (above_rightx);
	  break;

	case GRUB_UNICODE_COMB_ABOVE_RIGHT:
	  do_blit (combining_glyphs[i], above_rightx,
		   -(above_righty + combining_glyphs[i]->height));
	  above_rightx += combining_glyphs[i]->width;
	  minimal_device_width (above_rightx);
	  break;

	case GRUB_UNICODE_STACK_ABOVE:
	  space = combining_glyphs[i]->offset_y
	    - grub_font_get_xheight (combining_glyphs[i]->font);
	  if (space < 0)
	    space = 1 + (grub_font_get_xheight (main_glyph->font)) / 8;
	    
	case GRUB_UNICODE_STACK_ATTACHED_ABOVE:	    
	  do_blit (combining_glyphs[i], centerx,
		   -(bounds.height + bounds.y + space
		     + combining_glyphs[i]->height));
	  minimal_device_width (combining_glyphs[i]->width);
	  break;

	  /* I don't know how ypogegrammeni differs from subscript. */
	case GRUB_UNICODE_COMB_YPOGEGRAMMENI:
	case GRUB_UNICODE_STACK_BELOW:
	  space = -(combining_glyphs[i]->offset_y 
		    + combining_glyphs[i]->height);
	  if (space < 0)
	    space = 1 + (grub_font_get_xheight (main_glyph->font)) / 8;
	  
	case GRUB_UNICODE_STACK_ATTACHED_BELOW:
	  do_blit (combining_glyphs[i], centerx,
		   -(bounds.y - space));
	  minimal_device_width (combining_glyphs[i]->width);
	  break;

	default:
	  {
	    /* Default handling. Just draw combining character on top
	       of base character.
	       FIXME: support more unicode types correctly.
	    */
	    do_blit (combining_glyphs[i],
		     main_glyph->device_width
		     + combining_glyphs[i]->offset_x,  
		     - (combining_glyphs[i]->height 
			+ combining_glyphs[i]->offset_y));
	    add_device_width (combining_glyphs[i]->device_width);
	  }
	}
    }
  if (bounds_out)
    *bounds_out = bounds;
}

static struct grub_font_glyph *
grub_font_construct_glyph (grub_font_t hinted_font,
			   const struct grub_unicode_glyph *glyph_id)
{
  grub_font_t font;
  struct grub_video_signed_rect bounds;
  struct grub_font_glyph *main_glyph;
  struct grub_font_glyph **combining_glyphs;
  struct grub_font_glyph *glyph;

  main_glyph = grub_font_get_glyph_with_fallback (hinted_font, glyph_id->base);

  if (!main_glyph)
    {
      /* Glyph not available in any font.  Return unknown glyph.  */
      return grub_font_dup_glyph (unknown_glyph);
    }

  if (!glyph_id->ncomb && !glyph_id->attributes)
    return grub_font_dup_glyph (main_glyph);

  combining_glyphs = grub_malloc (sizeof (combining_glyphs[0])
				  * glyph_id->ncomb);
  if (glyph_id->ncomb && !combining_glyphs)
    {
      grub_errno = GRUB_ERR_NONE;
      return grub_font_dup_glyph (main_glyph);
    }
  
  font = main_glyph->font;

  {
    unsigned i;
    for (i = 0; i < glyph_id->ncomb; i++)
      combining_glyphs[i]
	= grub_font_get_glyph_with_fallback (font, glyph_id->combining[i]);
  }

  blit_comb (glyph_id, NULL, &bounds, main_glyph, combining_glyphs);

  glyph = grub_zalloc (sizeof (*glyph) + (bounds.width * bounds.height + 7) / 8);
  if (!glyph)
    {
      grub_errno = GRUB_ERR_NONE;
      return grub_font_dup_glyph (main_glyph);
    }

  glyph->font = font;
  glyph->width = bounds.width;
  glyph->height = bounds.height;
  glyph->offset_x = bounds.x;
  glyph->offset_y = bounds.y;
  glyph->device_width = main_glyph->device_width;

  if (glyph_id->attributes & GRUB_UNICODE_GLYPH_ATTRIBUTE_MIRROR)
    grub_font_blit_glyph_mirror (glyph, main_glyph,
				 main_glyph->offset_x - glyph->offset_x,
				 (glyph->height + glyph->offset_y)
				 - (main_glyph->height + main_glyph->offset_y));
  else
    grub_font_blit_glyph (glyph, main_glyph,
			  main_glyph->offset_x - glyph->offset_x,
			  (glyph->height + glyph->offset_y)
			  - (main_glyph->height + main_glyph->offset_y));

  blit_comb (glyph_id, glyph, NULL, main_glyph, combining_glyphs);

  return glyph;
}

/* Draw the specified glyph at (x, y).  The y coordinate designates the
   baseline of the character, while the x coordinate designates the left
   side location of the character.  */
grub_err_t
grub_font_draw_glyph (struct grub_font_glyph *glyph,
                      grub_video_color_t color,
                      int left_x, int baseline_y)
{
  struct grub_video_bitmap glyph_bitmap;

  /* Don't try to draw empty glyphs (U+0020, etc.).  */
  if (glyph->width == 0 || glyph->height == 0)
    return GRUB_ERR_NONE;

  glyph_bitmap.mode_info.width = glyph->width;
  glyph_bitmap.mode_info.height = glyph->height;
  glyph_bitmap.mode_info.mode_type =
    (1 << GRUB_VIDEO_MODE_TYPE_DEPTH_POS)
    | GRUB_VIDEO_MODE_TYPE_1BIT_BITMAP;
  glyph_bitmap.mode_info.blit_format = GRUB_VIDEO_BLIT_FORMAT_1BIT_PACKED;
  glyph_bitmap.mode_info.bpp = 1;

  /* Really 1 bit per pixel.  */
  glyph_bitmap.mode_info.bytes_per_pixel = 0;

  /* Packed densely as bits.  */
  glyph_bitmap.mode_info.pitch = glyph->width;

  glyph_bitmap.mode_info.number_of_colors = 2;
  glyph_bitmap.mode_info.bg_red = 0;
  glyph_bitmap.mode_info.bg_green = 0;
  glyph_bitmap.mode_info.bg_blue = 0;
  glyph_bitmap.mode_info.bg_alpha = 0;
  grub_video_unmap_color(color,
                         &glyph_bitmap.mode_info.fg_red,
                         &glyph_bitmap.mode_info.fg_green,
                         &glyph_bitmap.mode_info.fg_blue,
                         &glyph_bitmap.mode_info.fg_alpha);
  glyph_bitmap.data = glyph->bitmap;

  int bitmap_left = left_x + glyph->offset_x;
  int bitmap_bottom = baseline_y - glyph->offset_y;
  int bitmap_top = bitmap_bottom - glyph->height;

  return grub_video_blit_bitmap (&glyph_bitmap, GRUB_VIDEO_BLIT_BLEND,
                                 bitmap_left, bitmap_top,
                                 0, 0,
                                 glyph->width, glyph->height);
}

static grub_uint8_t *bidi_types = NULL;

static void
unpack_bidi (void)
{
  unsigned i;
  struct grub_unicode_compact_range *cur;

  bidi_types = grub_zalloc (GRUB_UNICODE_MAX_CACHED_CHAR);
  if (!bidi_types)
    {
      grub_errno = GRUB_ERR_NONE;
      return;
    }
  for (cur = grub_unicode_compact; cur->end; cur++)
    for (i = cur->start; i <= cur->end
	     && i < GRUB_UNICODE_MAX_CACHED_CHAR; i++)
      if (cur->bidi_mirror)
	bidi_types[i] = cur->bidi_type | 0x80;
      else
	bidi_types[i] = cur->bidi_type | 0x00;
}

static inline enum grub_bidi_type
get_bidi_type (grub_uint32_t c)
{
  struct grub_unicode_compact_range *cur;

  if (!bidi_types)
    unpack_bidi ();

  if (bidi_types && c < GRUB_UNICODE_MAX_CACHED_CHAR)
    return bidi_types[c] & 0x7f;

  for (cur = grub_unicode_compact; cur->end; cur++)
    if (cur->start <= c && c <= cur->end)
      return cur->bidi_type;

  return GRUB_BIDI_TYPE_L;
}

static inline int
is_mirrored (grub_uint32_t c)
{
  struct grub_unicode_compact_range *cur;

  if (!bidi_types)
    unpack_bidi ();

  if (bidi_types && c < GRUB_UNICODE_MAX_CACHED_CHAR)
    return !!(bidi_types[c] & 0x80);

  for (cur = grub_unicode_compact; cur->end; cur++)
    if (cur->start <= c && c <= cur->end)
      return cur->bidi_mirror;

  return 0;
}

static grub_ssize_t
grub_err_bidi_logical_to_visual (grub_uint32_t *logical,
				 grub_size_t logical_len,
				 struct grub_unicode_glyph **visual_out)
{
  enum grub_bidi_type type = GRUB_BIDI_TYPE_L;
  enum override_status {OVERRIDE_NEUTRAL = 0, OVERRIDE_R, OVERRIDE_L};
  unsigned *levels;
  enum grub_bidi_type *resolved_types;
  unsigned base_level;
  enum override_status cur_override;
  unsigned i;
  unsigned stack_level[GRUB_BIDI_MAX_EXPLICIT_LEVEL + 3];
  enum override_status stack_override[GRUB_BIDI_MAX_EXPLICIT_LEVEL + 3];
  unsigned stack_depth = 0;
  unsigned invalid_pushes = 0;
  unsigned visual_len = 0;
  unsigned run_start, run_end;
  struct grub_unicode_glyph *visual;
  unsigned cur_level;

  auto void push_stack (unsigned new_override, unsigned new_level);
  void push_stack (unsigned new_override, unsigned new_level)
  {
    if (new_level > GRUB_BIDI_MAX_EXPLICIT_LEVEL)
      {
	invalid_pushes++;
	return;
      }
    stack_level[stack_depth] = cur_level;
    stack_override[stack_depth] = cur_override;
    stack_depth++;
    cur_level = new_level;
    cur_override = new_override;
  }

  auto void pop_stack (void);
  void pop_stack (void)
  {
    if (invalid_pushes)
      {
	invalid_pushes--;
	return;
      }
    if (!stack_depth)
      return;
    stack_depth--;
    cur_level = stack_level[stack_depth];
    cur_override = stack_override[stack_depth];
  }

  auto void revert (unsigned start, unsigned end);
  void revert (unsigned start, unsigned end)
  {
    struct grub_unicode_glyph t;
    unsigned k, tl;
    for (k = 0; k <= (end - start) / 2; k++)
      {
	t = visual[start+k];
	visual[start+k] = visual[end-k];
	visual[end-k] = t;
	tl = levels[start+k];
	levels[start+k] = levels[end-k];
	levels[end-k] = tl;
      }
  }

  levels = grub_malloc (sizeof (levels[0]) * logical_len);
  if (!levels)
    return -1;

  resolved_types = grub_malloc (sizeof (resolved_types[0]) * logical_len);
  if (!resolved_types)
    {
      grub_free (levels);
      return -1;
    }

  visual = grub_malloc (sizeof (visual[0]) * logical_len);
  if (!visual)
    {
      grub_free (resolved_types);
      grub_free (levels);
      return -1;
    }

  for (i = 0; i < logical_len; i++)
    {
      type = get_bidi_type (logical[i]);
      if (type == GRUB_BIDI_TYPE_L || type == GRUB_BIDI_TYPE_AL
	  || type == GRUB_BIDI_TYPE_R)
	break;
    }
  if (type == GRUB_BIDI_TYPE_R || type == GRUB_BIDI_TYPE_AL)
    base_level = 1;
  else
    base_level = 0;
  
  cur_level = base_level;
  cur_override = OVERRIDE_NEUTRAL;
  {
    unsigned last_comb_pointer = 0;
    for (i = 0; i < logical_len; i++)
      {
	/* Variation selectors >= 17 are outside of BMP and SMP. 
	   Handle variation selectors first to avoid potentially costly lookups.
	*/
	if (logical[i] >= GRUB_UNICODE_VARIATION_SELECTOR_1
	    && logical[i] <= GRUB_UNICODE_VARIATION_SELECTOR_16)
	  {
	    if (!visual_len)
	      continue;
	    visual[visual_len - 1].variant
	      = logical[i] - GRUB_UNICODE_VARIATION_SELECTOR_1 + 1;
	  }
	if (logical[i] >= GRUB_UNICODE_VARIATION_SELECTOR_17
	    && logical[i] <= GRUB_UNICODE_VARIATION_SELECTOR_256)
	  {
	    if (!visual_len)
	      continue;
	    visual[visual_len - 1].variant
	      = logical[i] - GRUB_UNICODE_VARIATION_SELECTOR_17 + 17;
	    continue;
	  }
	
	type = get_bidi_type (logical[i]);
	switch (type)
	  {
	  case GRUB_BIDI_TYPE_RLE:
	    push_stack (cur_override, (cur_level | 1) + 1);
	    break;
	  case GRUB_BIDI_TYPE_RLO:
	    push_stack (OVERRIDE_R, (cur_level | 1) + 1);
	    break;
	  case GRUB_BIDI_TYPE_LRE:
	    push_stack (cur_override, (cur_level & ~1) + 2);
	    break;
	  case GRUB_BIDI_TYPE_LRO:
	    push_stack (OVERRIDE_L, (cur_level & ~1) + 2);
	    break;
	  case GRUB_BIDI_TYPE_PDF:
	    pop_stack ();
	    break;
	  case GRUB_BIDI_TYPE_BN:
	    break;
	  default:
	    {
	      enum grub_comb_type comb_type;
	      comb_type = get_comb_type (logical[i]);
	      if (comb_type)
		{
		  grub_uint32_t *n;
		  unsigned j;

		  if (!visual_len)
		    break;
		  if (comb_type == GRUB_UNICODE_COMB_MC
		      || comb_type == GRUB_UNICODE_COMB_ME
		      || comb_type == GRUB_UNICODE_COMB_MN)
		    last_comb_pointer = visual[visual_len - 1].ncomb;
		  n = grub_realloc (visual[visual_len - 1].combining, 
				    sizeof (grub_uint32_t)
				    * (visual[visual_len - 1].ncomb + 1));
		  if (!n)
		    {
		      grub_errno = GRUB_ERR_NONE;
		      break;
		    }

		  for (j = last_comb_pointer;
		       j < visual[visual_len - 1].ncomb; j++)
		    if (get_comb_type (visual[visual_len - 1].combining[j])
			> comb_type)
		      break;
		  grub_memmove (visual[visual_len - 1].combining + j + 1,
				visual[visual_len - 1].combining + j,
				(visual[visual_len - 1].ncomb - j)
				* sizeof (visual[visual_len - 1].combining[0]));
		  visual[visual_len - 1].combining = n;
		  visual[visual_len - 1].combining[j] = logical[i];
		  visual[visual_len - 1].ncomb++;
		  break;
		}
	      last_comb_pointer = 0;
	      levels[visual_len] = cur_level;
	      if (cur_override != OVERRIDE_NEUTRAL)
		resolved_types[visual_len] = 
		  (cur_override == OVERRIDE_L) ? GRUB_BIDI_TYPE_L
		  : GRUB_BIDI_TYPE_R;
	      else
		resolved_types[visual_len] = type;
	      visual[visual_len].base = logical[i];
	      visual[visual_len].variant = 0;
	      visual[visual_len].attributes = 0;
	      visual[visual_len].ncomb = 0;
	      visual[visual_len].combining = NULL;
	      visual_len++;
	    }
	  }
      }
  }

  for (run_start = 0; run_start < visual_len; run_start = run_end)
    {
      unsigned prev_level, next_level, cur_run_level;
      unsigned last_type, last_strong_type;
      for (run_end = run_start; run_end < visual_len &&
	     levels[run_end] == levels[run_start]; run_end++);
      if (run_start == 0)
	prev_level = base_level;
      else
	prev_level = levels[run_start - 1];
      if (run_end == visual_len)
	next_level = base_level;
      else
	next_level = levels[run_end];
      cur_run_level = levels[run_start];
      if (prev_level & 1)
	last_type = GRUB_BIDI_TYPE_R;
      else
	last_type = GRUB_BIDI_TYPE_L;
      last_strong_type = last_type;
      for (i = run_start; i < run_end; i++)
	{
	  switch (resolved_types[i])
	    {
	    case GRUB_BIDI_TYPE_NSM:
	      resolved_types[i] = last_type;
	      break;
	    case GRUB_BIDI_TYPE_EN:
	      if (last_strong_type == GRUB_BIDI_TYPE_AL)
		resolved_types[i] = GRUB_BIDI_TYPE_AN;
	      break;
	    case GRUB_BIDI_TYPE_L:
	    case GRUB_BIDI_TYPE_R:
	      last_strong_type = resolved_types[i];
	      break;
	    case GRUB_BIDI_TYPE_ES:
	      if (last_type == GRUB_BIDI_TYPE_EN
		  && i + 1 < run_end 
		  && resolved_types[i + 1] == GRUB_BIDI_TYPE_EN)
		resolved_types[i] = GRUB_BIDI_TYPE_EN;
	      else
		resolved_types[i] = GRUB_BIDI_TYPE_ON;
	      break;
	    case GRUB_BIDI_TYPE_ET:
	      {
		unsigned j;
		if (last_type == GRUB_BIDI_TYPE_EN)
		  {
		    resolved_types[i] = GRUB_BIDI_TYPE_EN;
		    break;
		  }
		for (j = i; j < run_end
		       && resolved_types[j] == GRUB_BIDI_TYPE_ET; j++);
		if (j != run_end && resolved_types[j] == GRUB_BIDI_TYPE_EN)
		  {
		    for (; i < run_end
			   && resolved_types[i] == GRUB_BIDI_TYPE_ET; i++)
		      resolved_types[i] = GRUB_BIDI_TYPE_EN;
		    i--;
		    break;
		  }
		for (; i < run_end
		       && resolved_types[i] == GRUB_BIDI_TYPE_ET; i++)
		  resolved_types[i] = GRUB_BIDI_TYPE_ON;
		i--;
		break;		
	      }
	      break;
	    case GRUB_BIDI_TYPE_CS:
	      if (last_type == GRUB_BIDI_TYPE_EN
		  && i + 1 < run_end 
		  && resolved_types[i + 1] == GRUB_BIDI_TYPE_EN)
		{
		  resolved_types[i] = GRUB_BIDI_TYPE_EN;
		  break;
		}
	      if (last_type == GRUB_BIDI_TYPE_AN
		  && i + 1 < run_end 
		  && (resolved_types[i + 1] == GRUB_BIDI_TYPE_AN
		      || (resolved_types[i + 1] == GRUB_BIDI_TYPE_EN
			  && last_strong_type == GRUB_BIDI_TYPE_AL)))
		{
		  resolved_types[i] = GRUB_BIDI_TYPE_EN;
		  break;
		}
	      resolved_types[i] = GRUB_BIDI_TYPE_ON;
	      break;
	    case GRUB_BIDI_TYPE_AL:
	      last_strong_type = resolved_types[i];
	      resolved_types[i] = GRUB_BIDI_TYPE_R;
	      break;
	    default: /* Make GCC happy.  */
	      break;
	    }
	  last_type = resolved_types[i];
	  if (resolved_types[i] == GRUB_BIDI_TYPE_EN
	      && last_strong_type == GRUB_BIDI_TYPE_L)
	    resolved_types[i] = GRUB_BIDI_TYPE_L;
	}
      if (prev_level & 1)
	last_type = GRUB_BIDI_TYPE_R;
      else
	last_type = GRUB_BIDI_TYPE_L;
      for (i = run_start; i < run_end; )
	{
	  unsigned j;
	  unsigned next_type;
	  for (j = i; j < run_end &&
	  	 (resolved_types[j] == GRUB_BIDI_TYPE_B
	  	  || resolved_types[j] == GRUB_BIDI_TYPE_S
	  	  || resolved_types[j] == GRUB_BIDI_TYPE_WS
	  	  || resolved_types[j] == GRUB_BIDI_TYPE_ON); j++);
	  if (j == i)
	    {
	      if (resolved_types[i] == GRUB_BIDI_TYPE_L)
		last_type = GRUB_BIDI_TYPE_L;
	      else
		last_type = GRUB_BIDI_TYPE_R;
	      i++;
	      continue;
	    }
	  if (j == run_end)
	    next_type = (next_level & 1) ? GRUB_BIDI_TYPE_R : GRUB_BIDI_TYPE_L;
	  else
	    {
	      if (resolved_types[j] == GRUB_BIDI_TYPE_L)
		next_type = GRUB_BIDI_TYPE_L;
	      else
		next_type = GRUB_BIDI_TYPE_R;
	    }
	  if (next_type == last_type)
	    for (; i < j; i++)
	      resolved_types[i] = last_type;
	  else
	    for (; i < j; i++)
	      resolved_types[i] = (cur_run_level & 1) ? GRUB_BIDI_TYPE_R
		: GRUB_BIDI_TYPE_L;
	}
    }

  for (i = 0; i < visual_len; i++)
    {
      if (!(levels[i] & 1) && resolved_types[i] == GRUB_BIDI_TYPE_R)
	{
	  levels[i]++;
	  continue;
	}
      if (!(levels[i] & 1) && (resolved_types[i] == GRUB_BIDI_TYPE_AN
			       || resolved_types[i] == GRUB_BIDI_TYPE_EN))
	{
	  levels[i] += 2;
	  continue;
	}
      if ((levels[i] & 1) && (resolved_types[i] == GRUB_BIDI_TYPE_L
			      || resolved_types[i] == GRUB_BIDI_TYPE_AN
			      || resolved_types[i] == GRUB_BIDI_TYPE_EN))
	{
	  levels[i]++;
	  continue;
	}
    }
  grub_free (resolved_types);
  /* TODO: put line-wrapping here.  */
  {
    unsigned min_odd_level = 0xffffffff;
    unsigned max_level = 0;
    unsigned j;
    for (i = 0; i < visual_len; i++)
      {
	if (levels[i] > max_level)
	  max_level = levels[i];
	if (levels[i] < min_odd_level && (levels[i] & 1))
	  min_odd_level = levels[i];
      }
    /* FIXME: can be optimized.  */
    for (j = max_level; j >= min_odd_level; j--)
      {
	unsigned in = 0;
	for (i = 0; i < visual_len; i++)
	  {
	    if (i != 0 && levels[i] >= j && levels[i-1] < j)
	      in = i;
	    if (levels[i] >= j && (i + 1 == visual_len || levels[i+1] < j))
	      revert (in, i);
	  }
      }
  }

  for (i = 0; i < visual_len; i++)
    if (is_mirrored (visual[i].base) && levels[i])
      visual[i].attributes |= GRUB_UNICODE_GLYPH_ATTRIBUTE_MIRROR;

  grub_free (levels);

  *visual_out = visual;
  return visual_len;
}

/* Draw a UTF-8 string of text on the current video render target.
   The x coordinate specifies the starting x position for the first character,
   while the y coordinate specifies the baseline position.
   If the string contains a character that FONT does not contain, then
   a glyph from another loaded font may be used instead.  */
grub_err_t
grub_font_draw_string (const char *str, grub_font_t font,
                       grub_video_color_t color,
                       int left_x, int baseline_y)
{
  int x;
  struct grub_font_glyph *glyph;
  grub_uint32_t *logical;
  grub_ssize_t logical_len, visual_len;
  struct grub_unicode_glyph *visual, *ptr;

  logical_len = grub_utf8_to_ucs4_alloc (str, &logical, 0);
  if (logical_len < 0)
    return grub_errno;

  visual_len = grub_err_bidi_logical_to_visual (logical, logical_len, &visual);
  grub_free (logical);
  if (visual_len < 0)
    return grub_errno;

  for (ptr = visual, x = left_x; ptr < visual + visual_len; ptr++)
    {
      grub_err_t err;
      glyph = grub_font_construct_glyph (font, ptr);
      if (!glyph)
	return grub_errno;
      err = grub_font_draw_glyph (glyph, color, x, baseline_y);
      grub_free (glyph);
      if (err)
	return err;
      x += glyph->device_width;
    }

  grub_free (visual);

  return GRUB_ERR_NONE;
}
<|MERGE_RESOLUTION|>--- conflicted
+++ resolved
@@ -26,16 +26,13 @@
 #include <grub/types.h>
 #include <grub/video.h>
 #include <grub/bitmap.h>
-<<<<<<< HEAD
 #include <grub/charset.h>
 #include <grub/unicode.h>
-=======
 #include <grub/fontformat.h>
 
 #ifdef USE_ASCII_FAILBACK
 #include "ascii.h"
 #endif
->>>>>>> 0cdc2a09
 
 #ifndef FONT_DEBUG
 #define FONT_DEBUG 0
@@ -139,7 +136,7 @@
   static int ascii_failback_initialized = 0;
 
   if (code >= 0x80)
-    return unknown_glyph;
+    return NULL;
 
   if (ascii_failback_initialized == 0)
     {
@@ -166,7 +163,7 @@
   return ascii_font_glyph[code];
 #else
   (void) code;
-  return unknown_glyph;
+  return NULL;
 #endif
 }
 
@@ -1055,7 +1052,6 @@
         }
     }
 
-<<<<<<< HEAD
   return best_glyph;
 }
 
@@ -1166,13 +1162,6 @@
       return cur->comb_type;
 
   return GRUB_BIDI_TYPE_L;
-=======
-  if (best_glyph)
-    return best_glyph;
-  else
-    /* Glyph not available in any font.  Return ASCII failback.  */
-    return ascii_glyph_lookup (code);
->>>>>>> 0cdc2a09
 }
 
 static void
@@ -1324,11 +1313,13 @@
 
   main_glyph = grub_font_get_glyph_with_fallback (hinted_font, glyph_id->base);
 
+  /* Glyph not available in any font.  Use ASCII fallback.  */
   if (!main_glyph)
-    {
-      /* Glyph not available in any font.  Return unknown glyph.  */
-      return grub_font_dup_glyph (unknown_glyph);
-    }
+    main_glyph = ascii_glyph_lookup (code);
+
+  /* Glyph not available in any font.  Return unknown glyph.  */
+  if (!main_glyph)
+    return grub_font_dup_glyph (unknown_glyph);
 
   if (!glyph_id->ncomb && !glyph_id->attributes)
     return grub_font_dup_glyph (main_glyph);
